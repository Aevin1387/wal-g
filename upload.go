--- conflicted
+++ resolved
@@ -149,14 +149,11 @@
 		upload.ServerSideEncryption = serverSideEncryption
 	}
 
-<<<<<<< HEAD
-=======
 	sseKmsKeyId, ok := os.LookupEnv("WALG_S3_SSE_KMS_ID")
 	if ok {
 		upload.SSEKMSKeyId = sseKmsKeyId
 	}
 
->>>>>>> efc2847c
 	upload.Upl = CreateUploader(pre.Svc, 20*1024*1024, con) //default 10 concurrency streams at 20MB
 
 	return upload, pre, err
@@ -219,10 +216,7 @@
 		Body:                 reader,
 		StorageClass:         aws.String(tu.StorageClass),
 		ServerSideEncryption: aws.String(tu.ServerSideEncryption),
-<<<<<<< HEAD
-=======
 		SSEKMSKeyId:          aws.String(tu.SSEKMSKeyId),
->>>>>>> efc2847c
 	}
 }
 
